'use client';

import { 
  signInWithEmailAndPassword,
  createUserWithEmailAndPassword,
  signOut,
  onAuthStateChanged,
  User as FirebaseUser,
  sendPasswordResetEmail
} from 'firebase/auth';
import { auth } from './firebase';
import { createUser, createUserWithUid, getUserByEmail, addTeamMember, verifyEmailExists, createEmailVerificationEntry, updateUser, getUser } from './db';
import type { User, TeamMember } from './types';

// Predefined tester accounts
const testerAccounts = {
  'tester1@t1.com': { userId: 'tester1', teamId: 't1', role: 'admin' as const },
  'tester2@t1.com': { userId: 'tester2', teamId: 't1', role: 'member' as const },
  'tester3@t2.com': { userId: 'tester3', teamId: 't2', role: 'admin' as const },
  'tester4@t2.com': { userId: 'tester4', teamId: 't2', role: 'member' as const },
};

// Super user account
const superUserAccount = {
  email: 'masterkeeper@admin.com',
  password: 'password',
  userRole: 'super_user' as const
};

export async function loginUser(email: string, password: string = 'password123'): Promise<User> {
  console.log('Login attempt for:', email);
  try {
    // Check if it's the super user account
    if (email === superUserAccount.email && password === superUserAccount.password) {
      console.log('Super user login detected');
      try {
        await signInWithEmailAndPassword(auth, email, password);
      } catch (authError: any) {
        if (authError.code === 'auth/user-not-found' || authError.code === 'auth/invalid-credential') {
          await createUserWithEmailAndPassword(auth, email, password);
        } else {
          throw authError;
        }
      }
      return await createOrGetSuperUser();
    }
    
    const userCredential = await signInWithEmailAndPassword(auth, email, password);
    const firebaseUser = userCredential.user;
    
    // Prefer UID-based lookup after sign-in to avoid collection query permissions
    let user = await getUser(firebaseUser.uid);
    if (!user) {
      // Fallback to email-based lookup if needed
      user = await getUserByEmail(email);
    }
    
    if (!user) {
      const testerData = testerAccounts[email as keyof typeof testerAccounts];
      const userData: Omit<User, 'id'> = {
        email,
        teamId: testerData?.teamId || 'custom',
        role: 'user'
      };
      
      await createUserWithUid(firebaseUser.uid, userData);
      user = { id: firebaseUser.uid, ...userData };
      
      if (testerData) {
        const teamMember: TeamMember = {
          id: firebaseUser.uid,
          email,
          role: testerData.role,
          joinedAt: new Date().toISOString()
        };
        await addTeamMember(testerData.teamId, teamMember);
      }
    } else {
      if (!user.role) {
        user.role = 'user';
      }
    }
    
    return user;
  } catch (error: any) {
    console.error('Login error details:', error);
    
    if (error.code === 'auth/user-not-found' || error.code === 'auth/invalid-credential') {
      const testerData = testerAccounts[email as keyof typeof testerAccounts];
      if (testerData) {
        return await createTesterAccount(email);
      }
      
      const dbUser = await getUserByEmail(email);
      if (dbUser) {
        throw new Error('User exists in database but no Firebase Auth account. Please use "First time login" to set up your password.');
      }
    }
    
    if (error.code === 'PERMISSION_DENIED') {
      throw new Error('Permission denied: Database access forbidden. Please contact administrator.');
    } else if (error.code === 'auth/invalid-credential') {
      throw new Error('Invalid email or password. Please check your credentials.');
    } else if (error.code === 'auth/user-not-found') {
      throw new Error('User not found. Please contact your team admin to be added.');
    } else if (error.code === 'auth/wrong-password') {
      throw new Error('Incorrect password. Please try again.');
    } else if (error.code === 'auth/too-many-requests') {
      throw new Error('Too many failed login attempts. Please try again later.');
    }
    
    throw error;
  }
}

async function createTesterAccount(email: string): Promise<User> {
  const testerData = testerAccounts[email as keyof typeof testerAccounts];
  
  if (!testerData) {
    throw new Error('Invalid tester account');
  }
  
  const userCredential = await createUserWithEmailAndPassword(auth, email, 'password123');
  const firebaseUser = userCredential.user;
  
  const userData: Omit<User, 'id'> = {
    email,
    teamId: testerData.teamId,
    role: 'user'
  };
  
  await createUserWithUid(firebaseUser.uid, userData);
  const user = { id: firebaseUser.uid, ...userData };
  
  const teamMember: TeamMember = {
    id: firebaseUser.uid,
    email,
    role: testerData.role,
    joinedAt: new Date().toISOString()
  };
  await addTeamMember(testerData.teamId, teamMember);
  
  return user;
}

async function createOrGetSuperUser(): Promise<User> {
  try {
    console.log('Attempting to get super user from database...');
    let user = await getUserByEmail(superUserAccount.email);
    
    if (!user) {
      console.log('Creating super user in database...');
      const userData: Omit<User, 'id'> = {
        email: superUserAccount.email,
        role: 'super_user'
      };
      
      const firebaseUser = auth.currentUser;
      if (!firebaseUser) {
        throw new Error('Super user not authenticated after creation/sign-in');
      }
      await createUserWithUid(firebaseUser.uid, userData);
      user = { id: firebaseUser.uid, ...userData };
      console.log('Super user created with ID:', firebaseUser.uid);
    } else {
      console.log('Super user found:', user);
      if (user.role !== 'super_user') {
        console.log('Correcting super user role in database...');
        await updateUser(user.id, { role: 'super_user' });
        user.role = 'super_user';
      }
    }
    
    return user;
  } catch (error) {
    console.error('Error in createOrGetSuperUser:', error);
    throw error;
  }
}

export async function logoutUser(): Promise<void> {
  await signOut(auth);
}

export function subscribeToAuthState(callback: (user: FirebaseUser | null) => void): () => void {
  return onAuthStateChanged(auth, callback);
}

export async function getCurrentUser(): Promise<User | null> {
  const firebaseUser = auth.currentUser;
  if (!firebaseUser || !firebaseUser.email) return null;
  
<<<<<<< HEAD
  // Prefer UID read
  const byUid = await getUser(firebaseUser.uid);
  if (byUid) return byUid;
  
  // Fallback to email query
  return await getUserByEmail(firebaseUser.email!);
=======
  try {
    return await getUserByEmail(firebaseUser.email);
  } catch (error: any) {
    console.error('Error fetching user data:', error);
    // If we get a permission denied error, it likely means we're not fully authenticated yet
    if (error.code === 'PERMISSION_DENIED') {
      console.log('Permission denied - user not fully authenticated yet');
      return null;
    }
    throw error;
  }
>>>>>>> a0a822db
}

export async function sendPasswordReset(email: string): Promise<void> {
  await sendPasswordResetEmail(auth, email);
}<|MERGE_RESOLUTION|>--- conflicted
+++ resolved
@@ -190,26 +190,12 @@
   const firebaseUser = auth.currentUser;
   if (!firebaseUser || !firebaseUser.email) return null;
   
-<<<<<<< HEAD
   // Prefer UID read
   const byUid = await getUser(firebaseUser.uid);
   if (byUid) return byUid;
   
   // Fallback to email query
   return await getUserByEmail(firebaseUser.email!);
-=======
-  try {
-    return await getUserByEmail(firebaseUser.email);
-  } catch (error: any) {
-    console.error('Error fetching user data:', error);
-    // If we get a permission denied error, it likely means we're not fully authenticated yet
-    if (error.code === 'PERMISSION_DENIED') {
-      console.log('Permission denied - user not fully authenticated yet');
-      return null;
-    }
-    throw error;
-  }
->>>>>>> a0a822db
 }
 
 export async function sendPasswordReset(email: string): Promise<void> {
