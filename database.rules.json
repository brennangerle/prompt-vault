--- conflicted
+++ resolved
@@ -2,7 +2,6 @@
   "rules": {
     ".read": false,
     ".write": false,
-<<<<<<< HEAD
 
     "public": { ".read": true, ".write": false },
 
@@ -18,29 +17,6 @@
       "$userId": {
         ".read": "auth != null && (auth.uid == $userId || root.child('users').child(auth.uid).child('role').val() == 'super_user')",
         ".write": "auth != null && (auth.uid == $userId || root.child('users').child(auth.uid).child('role').val() == 'super_user')"
-=======
-    
-    "public": {
-      ".read": true,
-      ".write": false
-    },
-    
-    "email-verification": {
-      "$id": {
-        ".read": true,
-        ".write": false
-      }
-    },
-    
-    "users": {
-      ".indexOn": ["email"],
-      ".read": "auth != null && (query.orderByChild == 'email' && query.equalTo == auth.token.email || root.child('users').child(auth.uid).child('role').val() == 'super_user')",
-      
-      "$userId": {
-        ".read": "auth != null && (auth.uid == $userId || root.child('users').child(auth.uid).child('role').val() == 'super_user')",
-        ".write": "auth != null && (auth.uid == $userId || root.child('users').child(auth.uid).child('role').val() == 'super_user')",
-        ".validate": "((!data.exists() && auth.uid == $userId && newData.child('role').val() != 'super_user') || (data.exists() && (root.child('users').child(auth.uid).child('role').val() == 'super_user' || (auth.uid == $userId && newData.child('role').val() == data.child('role').val() && newData.child('teamId').val() == data.child('teamId').val()))))"
->>>>>>> a0a822db
       }
     },
 
@@ -55,36 +31,19 @@
           "$memberId": {
             ".read": "auth != null && (root.child('teams').child($teamId).child('members').child(auth.uid).exists() || root.child('users').child(auth.uid).child('role').val() == 'super_user')",
             ".write": "auth != null && (root.child('teams').child($teamId).child('members').child(auth.uid).child('role').val() == 'admin' || root.child('users').child(auth.uid).child('role').val() == 'super_user')",
-<<<<<<< HEAD
             "role": { ".validate": "newData.val().matches(/^(member|admin)$/)" }
           }
         }
       }
     },
 
-=======
-            "role": {
-              ".validate": "newData.val().matches(/^(member|admin)$/)"
-            }
-          }
-        }
-      }
-    },
-    
->>>>>>> a0a822db
     "prompts": {
       ".indexOn": ["createdBy", "sharing", "teamId"],
       ".read": "auth != null",
       "$promptId": {
-<<<<<<< HEAD
         ".read": "auth != null && (data.child('sharing').val() == 'global' || data.child('createdBy').val() == auth.uid || (data.child('sharing').val() == 'team' && data.child('teamId').exists() && root.child('teams').child(data.child('teamId').val()).child('members').child(auth.uid).exists()) || root.child('users').child(auth.uid).child('role').val() == 'super_user')",
         ".write": "auth != null && ((!data.exists() && newData.child('createdBy').val() == auth.uid) || (data.exists() && (data.child('createdBy').val() == auth.uid || root.child('users').child(auth.uid).child('role').val() == 'super_user')))",
         ".validate": "newData.hasChildren(['title','content','tags','sharing','createdBy']) && newData.child('sharing').val().matches(/^(private|team|global)$/) && (newData.child('sharing').val() != 'team' || (newData.hasChild('teamId') && root.child('teams').child(newData.child('teamId').val()).child('members').child(newData.child('createdBy').val()).exists())) && (newData.child('createdBy').val() == (data.exists() ? data.child('createdBy').val() : auth.uid))"
-=======
-        ".read": "auth != null && (data.child('sharing').val() == 'global' || data.child('createdBy').val() == auth.uid || (data.child('sharing').val() == 'team' && data.child('teamId').exists() && root.child('users').child(auth.uid).child('teamId').val() == data.child('teamId').val()) || root.child('users').child(auth.uid).child('role').val() == 'super_user')",
-        ".write": "auth != null && ((!data.exists() && newData.child('createdBy').val() == auth.uid) || (data.exists() && (data.child('createdBy').val() == auth.uid || root.child('users').child(auth.uid).child('role').val() == 'super_user')))",
-        ".validate": "newData.hasChildren(['title','content','tags','sharing','createdBy']) && newData.child('sharing').val().matches(/^(private|team|global)$/) && (newData.child('sharing').val() != 'team' || (newData.hasChild('teamId') && root.child('users').child(newData.child('createdBy').val()).child('teamId').val() == newData.child('teamId').val())) && (newData.child('createdBy').val() == (data.exists() ? data.child('createdBy').val() : auth.uid))"
->>>>>>> a0a822db
       }
     }
   }
